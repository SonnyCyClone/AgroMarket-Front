--- conflicted
+++ resolved
@@ -48,117 +48,54 @@
         echo Build.SourcesDirectory=$(Build.SourcesDirectory)
       displayName: 'Mostrar versiones y paths'
 
-<<<<<<< HEAD
-    # ===== SIN LÍMITES: eliminar budgets SOLO en CI (robusto) =====
-=======
-    # ===== SIN LÍMITES: eliminar budgets SOLO en CI (robusto y sin accesos inseguros) =====
->>>>>>> 8bb23821
+    # ===== OPCIÓN C: Ajustar budgets SOLO en CI (sin modificar el repo) =====
     - powershell: |
         $ErrorActionPreference = 'Stop'
         Set-StrictMode -Version Latest
 
-<<<<<<< HEAD
-        function Remove-PropIfExists([object]$obj, [string]$propName) {
-          if ($null -ne $obj) {
-            $prop = $obj.PSObject.Properties.Match($propName)
-            if ($prop -and $prop.Count -gt 0) {
-              $obj.PSObject.Properties.Remove($propName) | Out-Null
-=======
-        function Get-Prop($obj, [string]$name) {
-          if ($null -eq $obj) { return $null }
-          $p = $obj.PSObject.Properties.Match($name)
-          if ($p -and $p.Count -gt 0) { return $p[0].Value }
-          return $null
-        }
-
-        function Remove-PropIfExists($obj, [string]$name) {
-          if ($null -eq $obj) { return }
-          $p = $obj.PSObject.Properties.Match($name)
-          if ($p -and $p.Count -gt 0) { $obj.PSObject.Properties.Remove($name) | Out-Null }
-        }
-
-        function Remove-Budgets-FromBuild($build) {
-          if ($null -eq $build) { return }
-          # eliminar budgets a nivel base
-          Remove-PropIfExists $build 'budgets'
-          # eliminar budgets en cada configuración
-          $cfgs = Get-Prop $build 'configurations'
-          if ($null -ne $cfgs) {
-            foreach ($cfgProp in $cfgs.PSObject.Properties) {
-              $cfg = $cfgProp.Value
-              Remove-PropIfExists $cfg 'budgets'
->>>>>>> 8bb23821
-            }
-          }
-        }
-
         $root = "$(feRoot)"
         $angularPath = Join-Path $root 'angular.json'
         if (-not (Test-Path $angularPath)) { throw "No se encontró angular.json en '$root'." }
 
         $json = Get-Content $angularPath -Raw | ConvertFrom-Json
-<<<<<<< HEAD
-        if (-not $json.projects) { throw "No se encontró la sección 'projects' en angular.json." }
-
-        foreach ($projProp in $json.projects.PSObject.Properties) {
-          $projName = $projProp.Name
-          $proj     = $projProp.Value
-          if ($null -eq $proj) { continue }
-
-          # Soportar esquemas nuevos y antiguos: targets.build o architect.build
-          $build = $null
-          if ($proj.targets -and $proj.targets.build) {
-            $build = $proj.targets.build
-          } elseif ($proj.architect -and $proj.architect.build) {
-            $build = $proj.architect.build
-          }
-
-          if ($null -eq $build) { continue }
-
-          # Eliminar budgets al nivel base
-          Remove-PropIfExists -obj $build -propName 'budgets'
-
-          # Eliminar budgets en cada configuración (production, development, etc.)
-          $cfgs = $null
-          if ($build.configurations) { $cfgs = $build.configurations }
-          elseif ($build.options -and $build.options.configurations) { $cfgs = $build.options.configurations } # por si acaso
-
-          if ($cfgs) {
-            foreach ($cfgProp in $cfgs.PSObject.Properties) {
-              $cfg = $cfgProp.Value
-              Remove-PropIfExists -obj $cfg -propName 'budgets'
-            }
-=======
-        $projects = Get-Prop $json 'projects'
-        if ($null -eq $projects) { throw "No se encontró la sección 'projects' en angular.json." }
-
-        foreach ($projProp in $projects.PSObject.Properties) {
-          $proj = $projProp.Value
-          if ($null -eq $proj) { continue }
-
-          # Esquema antiguo: architect.build
-          $architect = Get-Prop $proj 'architect'
-          if ($null -ne $architect) {
-            $archBuild = Get-Prop $architect 'build'
-            Remove-Budgets-FromBuild $archBuild
-          }
-
-          # Esquema nuevo: targets.build
-          $targets = Get-Prop $proj 'targets'
-          if ($null -ne $targets) {
-            $tBuild = Get-Prop $targets 'build'
-            Remove-Budgets-FromBuild $tBuild
->>>>>>> 8bb23821
+
+        # Detectar primer proyecto (clave en projects)
+        $projectName = $null
+        foreach ($p in $json.projects.PSObject.Properties) { $projectName = $p.Name; break }
+        if (-not $projectName) { throw "No se detectó ningún proyecto en angular.json (sección 'projects')." }
+
+        $proj      = $json.projects.$projectName
+        $buildCfgs = $proj.architect.build.configurations
+        if (-not $buildCfgs) { throw "No se encontró 'architect.build.configurations' en el proyecto '$projectName'." }
+
+        if (-not $buildCfgs.production) { $buildCfgs | Add-Member -NotePropertyName production -NotePropertyValue (@{}) }
+        if (-not $buildCfgs.production.budgets) { $buildCfgs.production | Add-Member -NotePropertyName budgets -NotePropertyValue (@()) }
+
+        $budgets = $buildCfgs.production.budgets
+
+        # Función helper para upsert de budgets por type
+        function Set-Or-AddBudget([string]$type, [string]$warn, [string]$err) {
+          $existing = $null
+          foreach ($b in $budgets) { if ($b.type -eq $type) { $existing = $b; break } }
+          if ($existing -eq $null) {
+            $new = [ordered]@{ type = $type; maximumWarning = $warn; maximumError = $err }
+            $budgets += $new
+          } else {
+            $existing.maximumWarning = $warn
+            $existing.maximumError   = $err
           }
         }
 
+        # Relajar budgets solo para CI (valores seguros para tu caso actual)
+        Set-Or-AddBudget -type 'anyComponentStyle' -warn '10kb'  -err '12kb'
+        Set-Or-AddBudget -type 'initial'          -warn '500kb' -err '650kb'
+
+        # Guardar cambios en el working dir del agente (no modifica tu repo remoto)
         ($json | ConvertTo-Json -Depth 100) | Set-Content $angularPath -Encoding UTF8
-<<<<<<< HEAD
-
-=======
->>>>>>> 8bb23821
-        Write-Host "Budgets ELIMINADOS de angular.json SOLO para CI (sin errores si no existían)."
-      displayName: 'Eliminar budgets (sin límites) solo en CI'
+
+        Write-Host "Budgets de production ajustados SOLO para CI:"
+        Get-Content $angularPath | Write-Host
+      displayName: 'Ajustar budgets solo en CI'
 
     # Instala dependencias y compila Angular (con diagnósticos)
     - powershell: |
