--- conflicted
+++ resolved
@@ -39,47 +39,6 @@
     canActivate: [agricultorGuard]
   },
   {
-    path: 'checkout',
-    redirectTo: 'checkout/shipping',
-    pathMatch: 'full'
-  },
-  {
-    path: 'checkout/shipping',
-    loadComponent: () => import('./features/checkout/checkout-shipping/checkout-shipping.page').then(m => m.CheckoutShippingPage)
-  },
-  {
-    path: 'checkout/summary',
-    loadComponent: () => import('./features/checkout/checkout-summary/checkout-summary.page').then(m => m.CheckoutSummaryPage)
-  },
-  {
-    path: 'checkout/payment',
-    loadComponent: () => import('./features/checkout/checkout-payment/checkout-payment.page').then(m => m.CheckoutPaymentPage)
-  },
-  {
-    path: 'checkout/success',
-    loadComponent: () => import('./features/checkout/checkout-success/checkout-success.page').then(m => m.CheckoutSuccessPage)
-  },
-  {
-    path: 'checkout/failure',
-    loadComponent: () => import('./features/checkout/checkout-failure/checkout-failure.page').then(m => m.CheckoutFailurePage)
-  },
-  {
-<<<<<<< HEAD
-    path: 'profile',
-    loadChildren: () => import('./features/profile/profile.routes').then(m => m.PROFILE_ROUTES),
-    canActivate: [authGuard]
-  },
-  {
-    path: 'faq',
-    loadComponent: () => import('./features/faq/faq.page').then(m => m.FaqPage)
-  },
-  {
-    path: 'support',
-    loadComponent: () => import('./features/support/support.page').then(m => m.SupportPage)
-  },
-  {
-=======
->>>>>>> 8bb23821
     path: '**',
     redirectTo: ''
   }
