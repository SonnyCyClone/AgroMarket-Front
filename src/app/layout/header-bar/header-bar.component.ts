--- conflicted
+++ resolved
@@ -205,54 +205,6 @@
   }
 
   /**
-   * Navega al perfil del usuario
-   */
-  onProfileClick(): void {
-<<<<<<< HEAD
-    this.showUserDropdown = false;
-=======
->>>>>>> 8bb23821
-    this.showLoggedUserDropdown = false;
-    this.router.navigate(['/profile']);
-  }
-
-  /**
-   * Navega a las compras del usuario
-   */
-  onOrdersClick(): void {
-<<<<<<< HEAD
-    this.showUserDropdown = false;
-=======
->>>>>>> 8bb23821
-    this.showLoggedUserDropdown = false;
-    this.router.navigate(['/orders']);
-  }
-
-  /**
-<<<<<<< HEAD
-   * Navega a las preguntas frecuentes
-   */
-  onFaqClick(): void {
-    this.showUserDropdown = false;
-    this.showLoggedUserDropdown = false;
-    this.router.navigate(['/faq']);
-  }
-
-  /**
-   * Navega al soporte
-   */
-  onSupportClick(): void {
-    this.showUserDropdown = false;
-=======
-   * Navega al soporte
-   */
-  onSupportClick(): void {
->>>>>>> 8bb23821
-    this.showLoggedUserDropdown = false;
-    this.router.navigate(['/support']);
-  }
-
-  /**
    * Navega a la página de registro de productos
    */
   onRegisterProductClick(): void {
