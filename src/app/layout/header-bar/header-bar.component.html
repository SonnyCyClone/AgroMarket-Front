--- conflicted
+++ resolved
@@ -133,76 +133,17 @@
         
         <!-- Logged User Menu -->
         <div *ngIf="isLoggedIn" class="user-menu">
-          <div class="user-dropdown-container">
-            <button 
-              id="header-logged-user-dropdown-button"
-              class="icon-button user-button"
-              (click)="onUserDropdownToggle($event)"
-              aria-label="Menú de usuario"
-              aria-expanded="{{showUserDropdown}}"
-              aria-haspopup="menu"
-            >
-              <span class="icon">👤</span>
-              <span class="user-name">{{ userDisplayName }}</span>
-              <span class="dropdown-arrow">▼</span>
-            </button>
-            
-            <div 
-              *ngIf="showUserDropdown" 
-              class="user-dropdown"
-              role="menu"
-              aria-label="Menú de opciones de usuario loggeado"
-            >
-              <button 
-                id="header-profile-dropdown-button"
-                class="dropdown-item" 
-                (click)="onProfileClick()"
-                role="menuitem"
-              >
-                <span class="dropdown-icon">👤</span>
-                Mi Perfil
-              </button>
-              <button 
-                id="header-orders-dropdown-button"
-                class="dropdown-item" 
-                (click)="onOrdersClick()"
-                role="menuitem"
-              >
-                <span class="dropdown-icon">📦</span>
-                Mis Compras
-              </button>
-              <button 
-<<<<<<< HEAD
-                id="header-faq-dropdown-button"
-                class="dropdown-item" 
-                (click)="onFaqClick()"
-                role="menuitem"
-              >
-                <span class="dropdown-icon">❓</span>
-                Preguntas frecuentes
-              </button>
-              <button 
-=======
->>>>>>> 8bb23821
-                id="header-support-dropdown-button"
-                class="dropdown-item" 
-                (click)="onSupportClick()"
-                role="menuitem"
-              >
-                <span class="dropdown-icon">💬</span>
-                Soporte
-              </button>
-              <button 
-                id="header-logout-dropdown-button"
-                class="dropdown-item" 
-                (click)="onLogout()"
-                role="menuitem"
-              >
-                <span class="dropdown-icon">🚪</span>
-                Cerrar Sesión
-              </button>
-            </div>
+          <div class="user-info">
+            <span class="user-name">{{ userDisplayName }}</span>
           </div>
+          <button 
+            id="header-logout-button"
+            class="logout-button" 
+            (click)="onLogout()" 
+            aria-label="Cerrar sesión"
+          >
+            Cerrar Sesión
+          </button>
         </div>
       </div>
     </div>
